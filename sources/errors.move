/// Error code definition module
/// Defines error code constants used by all modules in the Olend platform
module olend::errors;

// ===== Liquidity Module Error Codes (1000-1999) =====

/// Vault is paused
const EVaultPaused: u64 = 1001;

/// Vault not found
const EVaultNotFound: u64 = 1002;

/// Insufficient assets
const EInsufficientAssets: u64 = 1003;

/// Daily limit exceeded
const EDailyLimitExceeded: u64 = 1004;

/// Invalid shares amount
const EInvalidShares: u64 = 1005;

/// Version mismatch
const EVersionMismatch: u64 = 1006;

/// Unauthorized access
const EUnauthorizedAccess: u64 = 1007;

/// Vault not active
const EVaultNotActive: u64 = 1008;

/// Invalid assets amount
const EInvalidAssets: u64 = 1009;

/// Invalid vault configuration
const EInvalidVaultConfig: u64 = 1010;

/// Zero shares operation
const EZeroShares: u64 = 1011;

/// Zero assets operation
const EZeroAssets: u64 = 1012;

/// Vault already exists for this asset type
const EVaultAlreadyExists: u64 = 1013;

/// Data consistency check failed
const EDataInconsistency: u64 = 1014;

/// Concurrent access violation
const EConcurrentAccessViolation: u64 = 1015;

/// Atomic operation failed
const EAtomicOperationFailed: u64 = 1016;

// ===== Account Module Error Codes (2000-2099) =====

/// Account not found
const EAccountNotFound: u64 = 2001;

/// Account suspended
const EAccountSuspended: u64 = 2002;

/// Insufficient allowance
const EInsufficientAllowance: u64 = 2003;

/// Unauthorized operation
const EUnauthorizedOperation: u64 = 2004;

// Sub-account functionality removed

/// Allowance expired
const EAllowanceExpired: u64 = 2006;

/// Account capability mismatch
const EAccountCapMismatch: u64 = 2007;

/// Account already exists
const EAccountAlreadyExists: u64 = 2008;

/// Invalid account status
const EInvalidAccountStatus: u64 = 2009;

// Sub-account functionality removed

/// Position ID not found
const EPositionIdNotFound: u64 = 2011;

/// Invalid allowance type
const EInvalidAllowanceType: u64 = 2012;

/// Rate limit exceeded
const EAccountRateLimitExceeded: u64 = 2013;

/// Replay attack detected
const EReplayAttackDetected: u64 = 2014;

/// Suspicious activity detected
const ESuspiciousActivityDetected: u64 = 2015;

/// Account temporarily restricted
const EAccountRestricted: u64 = 2016;

// ===== Oracle Module Error Codes (2050-2099) =====

/// Price feed not configured for asset type
const EPriceFeedNotFound: u64 = 2050;

/// Price data is stale (too old)
const EPriceDataStale: u64 = 2051;

/// Price confidence too low
const EPriceConfidenceTooLow: u64 = 2052;

<<<<<<< HEAD
/// Price manipulation detected (Oracle module)
const EOraclePriceManipulationDetected: u64 = 2053;
=======
/// Price manipulation detected
const EPriceManipulationDetected: u64 = 2053;
>>>>>>> 10a24f1f

/// Invalid price feed ID
const EInvalidPriceFeedId: u64 = 2054;

/// Oracle in emergency mode
const EOracleEmergencyMode: u64 = 2055;

/// Price validation failed
const EPriceValidationFailed: u64 = 2056;

/// Unauthorized oracle access
const EUnauthorizedOracleAccess: u64 = 2057;

/// Invalid oracle configuration
const EInvalidOracleConfig: u64 = 2058;

/// Price cache miss
const EPriceCacheMiss: u64 = 2059;

<<<<<<< HEAD
// ===== Security Error Codes (5000-5999) =====

/// Oracle price is stale (timestamp too old)
const EOraclePriceStale: u64 = 5001;

/// Oracle confidence level too low
const EOracleConfidenceLow: u64 = 5002;

/// Price manipulation detected
const EPriceManipulationDetected: u64 = 5003;

/// Circuit breaker is active
const ECircuitBreakerActive: u64 = 5004;

/// Reentrancy attack detected
const EReentrancyDetected: u64 = 5005;

/// Flash loan attack detected
const EFlashLoanAttack: u64 = 5006;

/// Mathematical overflow detected
const EMathOverflow: u64 = 5007;

/// Mathematical underflow detected
const EMathUnderflow: u64 = 5008;

/// Access denied - insufficient permissions
const EAccessDenied: u64 = 5009;

/// Operation is time-delayed
const EOperationDelayed: u64 = 5010;

/// Multi-signature required for operation
const EMultisigRequired: u64 = 5011;

/// Emergency pause is active
const EEmergencyPauseActive: u64 = 5012;

/// Position is too new for operation
const EPositionTooNew: u64 = 5013;

/// Rate limit exceeded
const ERateLimitExceeded: u64 = 5014;

/// Suspicious activity pattern detected
const ESuspiciousActivity: u64 = 5015;

/// Division by zero attempted
const EDivisionByZero: u64 = 5016;

/// Invalid security configuration
const EInvalidSecurityConfig: u64 = 5017;

/// Security module not initialized
const ESecurityNotInitialized: u64 = 5018;

/// Invalid role assignment
const EInvalidRole: u64 = 5019;

/// Operation timeout exceeded
const EOperationTimeout: u64 = 5020;

=======
>>>>>>> 10a24f1f
// ===== General Error Codes (9000-9999) =====

/// Invalid input parameter
const EInvalidInput: u64 = 9001;

/// Operation denied
const EOperationDenied: u64 = 9002;

/// System under maintenance
const ESystemMaintenance: u64 = 9003;

/// Internal error
const EInternalError: u64 = 9004;

// ===== Public Access Functions =====
// Since constants are module-internal, provide public functions to access error codes

/// Get Vault-related error codes
public fun vault_paused(): u64 { EVaultPaused }
public fun vault_not_found(): u64 { EVaultNotFound }
public fun insufficient_assets(): u64 { EInsufficientAssets }
public fun daily_limit_exceeded(): u64 { EDailyLimitExceeded }
public fun invalid_shares(): u64 { EInvalidShares }
public fun version_mismatch(): u64 { EVersionMismatch }
public fun unauthorized_access(): u64 { EUnauthorizedAccess }
public fun vault_not_active(): u64 { EVaultNotActive }
public fun invalid_assets(): u64 { EInvalidAssets }
public fun invalid_vault_config(): u64 { EInvalidVaultConfig }
public fun zero_shares(): u64 { EZeroShares }
public fun zero_assets(): u64 { EZeroAssets }
public fun vault_already_exists(): u64 { EVaultAlreadyExists }
public fun data_inconsistency(): u64 { EDataInconsistency }
public fun concurrent_access_violation(): u64 { EConcurrentAccessViolation }
public fun atomic_operation_failed(): u64 { EAtomicOperationFailed }

/// Get Account-related error codes
public fun account_not_found(): u64 { EAccountNotFound }
public fun account_suspended(): u64 { EAccountSuspended }
public fun insufficient_allowance(): u64 { EInsufficientAllowance }
public fun unauthorized_operation(): u64 { EUnauthorizedOperation }
// Sub-account functionality removed
public fun allowance_expired(): u64 { EAllowanceExpired }
public fun account_cap_mismatch(): u64 { EAccountCapMismatch }
public fun account_already_exists(): u64 { EAccountAlreadyExists }
public fun invalid_account_status(): u64 { EInvalidAccountStatus }
// Sub-account functionality removed
public fun position_id_not_found(): u64 { EPositionIdNotFound }
public fun invalid_allowance_type(): u64 { EInvalidAllowanceType }
public fun account_rate_limit_exceeded(): u64 { EAccountRateLimitExceeded }
public fun replay_attack_detected(): u64 { EReplayAttackDetected }
public fun suspicious_activity_detected(): u64 { ESuspiciousActivityDetected }
public fun account_restricted(): u64 { EAccountRestricted }

/// Get Oracle-related error codes
public fun price_feed_not_found(): u64 { EPriceFeedNotFound }
public fun price_data_stale(): u64 { EPriceDataStale }
public fun price_confidence_too_low(): u64 { EPriceConfidenceTooLow }
<<<<<<< HEAD
public fun oracle_price_manipulation_detected(): u64 { EOraclePriceManipulationDetected }
=======
public fun price_manipulation_detected(): u64 { EPriceManipulationDetected }
>>>>>>> 10a24f1f
public fun invalid_price_feed_id(): u64 { EInvalidPriceFeedId }
public fun oracle_emergency_mode(): u64 { EOracleEmergencyMode }
public fun price_validation_failed(): u64 { EPriceValidationFailed }
public fun unauthorized_oracle_access(): u64 { EUnauthorizedOracleAccess }
public fun invalid_oracle_config(): u64 { EInvalidOracleConfig }
public fun price_cache_miss(): u64 { EPriceCacheMiss }

<<<<<<< HEAD
// ===== Borrowing Pool Module Error Codes (4000-4099) =====

/// Pool is paused
const EBorrowingPoolPaused: u64 = 4001;

/// Insufficient collateral
const EInsufficientCollateral: u64 = 4002;

/// Insufficient borrow amount
const EInsufficientBorrow: u64 = 4003;

/// Position not found
const EPositionNotFound: u64 = 4004;

/// Invalid pool configuration
const EInvalidBorrowingPoolConfig: u64 = 4005;

/// Borrowing not allowed
const EBorrowingNotAllowed: u64 = 4006;

/// Repayment not allowed
const ERepaymentNotAllowed: u64 = 4007;

/// Liquidation not allowed
const ELiquidationNotAllowed: u64 = 4008;

/// Borrow limit exceeded
const EBorrowLimitExceeded: u64 = 4009;

/// Collateral ratio too high (unsafe)
const ECollateralRatioTooHigh: u64 = 4010;

/// Position not liquidatable
const EPositionNotLiquidatable: u64 = 4011;

/// Invalid liquidation amount
const EInvalidLiquidationAmount: u64 = 4012;

/// Invalid liquidation
const EInvalidLiquidation: u64 = 4013;

/// Invalid collateral holder
const EInvalidCollateralHolder: u64 = 4014;

/// No liquidation needed
const ENoLiquidationNeeded: u64 = 4015;

/// Invalid parameters
const EInvalidParameters: u64 = 4016;

/// Get Borrowing Pool-related error codes
public fun borrowing_pool_paused(): u64 { EBorrowingPoolPaused }
public fun insufficient_collateral(): u64 { EInsufficientCollateral }
public fun insufficient_borrow(): u64 { EInsufficientBorrow }
public fun position_not_found(): u64 { EPositionNotFound }
public fun invalid_borrowing_pool_config(): u64 { EInvalidBorrowingPoolConfig }
public fun borrowing_not_allowed(): u64 { EBorrowingNotAllowed }
public fun repayment_not_allowed(): u64 { ERepaymentNotAllowed }
public fun liquidation_not_allowed(): u64 { ELiquidationNotAllowed }
public fun borrow_limit_exceeded(): u64 { EBorrowLimitExceeded }
public fun collateral_ratio_too_high(): u64 { ECollateralRatioTooHigh }
public fun position_not_liquidatable(): u64 { EPositionNotLiquidatable }
public fun invalid_liquidation_amount(): u64 { EInvalidLiquidationAmount }
public fun invalid_liquidation(): u64 { EInvalidLiquidation }
public fun invalid_collateral_holder(): u64 { EInvalidCollateralHolder }
public fun no_liquidation_needed(): u64 { ENoLiquidationNeeded }
public fun invalid_parameters(): u64 { EInvalidParameters }

/// Get Security-related error codes
public fun oracle_price_stale(): u64 { EOraclePriceStale }
public fun oracle_confidence_low(): u64 { EOracleConfidenceLow }
public fun price_manipulation_detected(): u64 { EPriceManipulationDetected }
public fun circuit_breaker_active(): u64 { ECircuitBreakerActive }
public fun reentrancy_detected(): u64 { EReentrancyDetected }
public fun flash_loan_attack(): u64 { EFlashLoanAttack }
public fun math_overflow(): u64 { EMathOverflow }
public fun math_underflow(): u64 { EMathUnderflow }
public fun access_denied(): u64 { EAccessDenied }
public fun operation_delayed(): u64 { EOperationDelayed }
public fun multisig_required(): u64 { EMultisigRequired }
public fun emergency_pause_active(): u64 { EEmergencyPauseActive }
public fun position_too_new(): u64 { EPositionTooNew }
public fun rate_limit_exceeded(): u64 { ERateLimitExceeded }
public fun suspicious_activity(): u64 { ESuspiciousActivity }
public fun division_by_zero(): u64 { EDivisionByZero }
public fun invalid_security_config(): u64 { EInvalidSecurityConfig }
public fun security_not_initialized(): u64 { ESecurityNotInitialized }
public fun invalid_role(): u64 { EInvalidRole }
public fun operation_timeout(): u64 { EOperationTimeout }

=======
>>>>>>> 10a24f1f
/// Get general error codes
public fun invalid_input(): u64 { EInvalidInput }
public fun operation_denied(): u64 { EOperationDenied }
public fun system_maintenance(): u64 { ESystemMaintenance }
public fun internal_error(): u64 { EInternalError }<|MERGE_RESOLUTION|>--- conflicted
+++ resolved
@@ -1,371 +1,361 @@
-/// Error code definition module
-/// Defines error code constants used by all modules in the Olend platform
-module olend::errors;
-
-// ===== Liquidity Module Error Codes (1000-1999) =====
-
-/// Vault is paused
-const EVaultPaused: u64 = 1001;
-
-/// Vault not found
-const EVaultNotFound: u64 = 1002;
-
-/// Insufficient assets
-const EInsufficientAssets: u64 = 1003;
-
-/// Daily limit exceeded
-const EDailyLimitExceeded: u64 = 1004;
-
-/// Invalid shares amount
-const EInvalidShares: u64 = 1005;
-
-/// Version mismatch
-const EVersionMismatch: u64 = 1006;
-
-/// Unauthorized access
-const EUnauthorizedAccess: u64 = 1007;
-
-/// Vault not active
-const EVaultNotActive: u64 = 1008;
-
-/// Invalid assets amount
-const EInvalidAssets: u64 = 1009;
-
-/// Invalid vault configuration
-const EInvalidVaultConfig: u64 = 1010;
-
-/// Zero shares operation
-const EZeroShares: u64 = 1011;
-
-/// Zero assets operation
-const EZeroAssets: u64 = 1012;
-
-/// Vault already exists for this asset type
-const EVaultAlreadyExists: u64 = 1013;
-
-/// Data consistency check failed
-const EDataInconsistency: u64 = 1014;
-
-/// Concurrent access violation
-const EConcurrentAccessViolation: u64 = 1015;
-
-/// Atomic operation failed
-const EAtomicOperationFailed: u64 = 1016;
-
-// ===== Account Module Error Codes (2000-2099) =====
-
-/// Account not found
-const EAccountNotFound: u64 = 2001;
-
-/// Account suspended
-const EAccountSuspended: u64 = 2002;
-
-/// Insufficient allowance
-const EInsufficientAllowance: u64 = 2003;
-
-/// Unauthorized operation
-const EUnauthorizedOperation: u64 = 2004;
-
-// Sub-account functionality removed
-
-/// Allowance expired
-const EAllowanceExpired: u64 = 2006;
-
-/// Account capability mismatch
-const EAccountCapMismatch: u64 = 2007;
-
-/// Account already exists
-const EAccountAlreadyExists: u64 = 2008;
-
-/// Invalid account status
-const EInvalidAccountStatus: u64 = 2009;
-
-// Sub-account functionality removed
-
-/// Position ID not found
-const EPositionIdNotFound: u64 = 2011;
-
-/// Invalid allowance type
-const EInvalidAllowanceType: u64 = 2012;
-
-/// Rate limit exceeded
-const EAccountRateLimitExceeded: u64 = 2013;
-
-/// Replay attack detected
-const EReplayAttackDetected: u64 = 2014;
-
-/// Suspicious activity detected
-const ESuspiciousActivityDetected: u64 = 2015;
-
-/// Account temporarily restricted
-const EAccountRestricted: u64 = 2016;
-
-// ===== Oracle Module Error Codes (2050-2099) =====
-
-/// Price feed not configured for asset type
-const EPriceFeedNotFound: u64 = 2050;
-
-/// Price data is stale (too old)
-const EPriceDataStale: u64 = 2051;
-
-/// Price confidence too low
-const EPriceConfidenceTooLow: u64 = 2052;
-
-<<<<<<< HEAD
-/// Price manipulation detected (Oracle module)
-const EOraclePriceManipulationDetected: u64 = 2053;
-=======
-/// Price manipulation detected
-const EPriceManipulationDetected: u64 = 2053;
->>>>>>> 10a24f1f
-
-/// Invalid price feed ID
-const EInvalidPriceFeedId: u64 = 2054;
-
-/// Oracle in emergency mode
-const EOracleEmergencyMode: u64 = 2055;
-
-/// Price validation failed
-const EPriceValidationFailed: u64 = 2056;
-
-/// Unauthorized oracle access
-const EUnauthorizedOracleAccess: u64 = 2057;
-
-/// Invalid oracle configuration
-const EInvalidOracleConfig: u64 = 2058;
-
-/// Price cache miss
-const EPriceCacheMiss: u64 = 2059;
-
-<<<<<<< HEAD
-// ===== Security Error Codes (5000-5999) =====
-
-/// Oracle price is stale (timestamp too old)
-const EOraclePriceStale: u64 = 5001;
-
-/// Oracle confidence level too low
-const EOracleConfidenceLow: u64 = 5002;
-
-/// Price manipulation detected
-const EPriceManipulationDetected: u64 = 5003;
-
-/// Circuit breaker is active
-const ECircuitBreakerActive: u64 = 5004;
-
-/// Reentrancy attack detected
-const EReentrancyDetected: u64 = 5005;
-
-/// Flash loan attack detected
-const EFlashLoanAttack: u64 = 5006;
-
-/// Mathematical overflow detected
-const EMathOverflow: u64 = 5007;
-
-/// Mathematical underflow detected
-const EMathUnderflow: u64 = 5008;
-
-/// Access denied - insufficient permissions
-const EAccessDenied: u64 = 5009;
-
-/// Operation is time-delayed
-const EOperationDelayed: u64 = 5010;
-
-/// Multi-signature required for operation
-const EMultisigRequired: u64 = 5011;
-
-/// Emergency pause is active
-const EEmergencyPauseActive: u64 = 5012;
-
-/// Position is too new for operation
-const EPositionTooNew: u64 = 5013;
-
-/// Rate limit exceeded
-const ERateLimitExceeded: u64 = 5014;
-
-/// Suspicious activity pattern detected
-const ESuspiciousActivity: u64 = 5015;
-
-/// Division by zero attempted
-const EDivisionByZero: u64 = 5016;
-
-/// Invalid security configuration
-const EInvalidSecurityConfig: u64 = 5017;
-
-/// Security module not initialized
-const ESecurityNotInitialized: u64 = 5018;
-
-/// Invalid role assignment
-const EInvalidRole: u64 = 5019;
-
-/// Operation timeout exceeded
-const EOperationTimeout: u64 = 5020;
-
-=======
->>>>>>> 10a24f1f
-// ===== General Error Codes (9000-9999) =====
-
-/// Invalid input parameter
-const EInvalidInput: u64 = 9001;
-
-/// Operation denied
-const EOperationDenied: u64 = 9002;
-
-/// System under maintenance
-const ESystemMaintenance: u64 = 9003;
-
-/// Internal error
-const EInternalError: u64 = 9004;
-
-// ===== Public Access Functions =====
-// Since constants are module-internal, provide public functions to access error codes
-
-/// Get Vault-related error codes
-public fun vault_paused(): u64 { EVaultPaused }
-public fun vault_not_found(): u64 { EVaultNotFound }
-public fun insufficient_assets(): u64 { EInsufficientAssets }
-public fun daily_limit_exceeded(): u64 { EDailyLimitExceeded }
-public fun invalid_shares(): u64 { EInvalidShares }
-public fun version_mismatch(): u64 { EVersionMismatch }
-public fun unauthorized_access(): u64 { EUnauthorizedAccess }
-public fun vault_not_active(): u64 { EVaultNotActive }
-public fun invalid_assets(): u64 { EInvalidAssets }
-public fun invalid_vault_config(): u64 { EInvalidVaultConfig }
-public fun zero_shares(): u64 { EZeroShares }
-public fun zero_assets(): u64 { EZeroAssets }
-public fun vault_already_exists(): u64 { EVaultAlreadyExists }
-public fun data_inconsistency(): u64 { EDataInconsistency }
-public fun concurrent_access_violation(): u64 { EConcurrentAccessViolation }
-public fun atomic_operation_failed(): u64 { EAtomicOperationFailed }
-
-/// Get Account-related error codes
-public fun account_not_found(): u64 { EAccountNotFound }
-public fun account_suspended(): u64 { EAccountSuspended }
-public fun insufficient_allowance(): u64 { EInsufficientAllowance }
-public fun unauthorized_operation(): u64 { EUnauthorizedOperation }
-// Sub-account functionality removed
-public fun allowance_expired(): u64 { EAllowanceExpired }
-public fun account_cap_mismatch(): u64 { EAccountCapMismatch }
-public fun account_already_exists(): u64 { EAccountAlreadyExists }
-public fun invalid_account_status(): u64 { EInvalidAccountStatus }
-// Sub-account functionality removed
-public fun position_id_not_found(): u64 { EPositionIdNotFound }
-public fun invalid_allowance_type(): u64 { EInvalidAllowanceType }
-public fun account_rate_limit_exceeded(): u64 { EAccountRateLimitExceeded }
-public fun replay_attack_detected(): u64 { EReplayAttackDetected }
-public fun suspicious_activity_detected(): u64 { ESuspiciousActivityDetected }
-public fun account_restricted(): u64 { EAccountRestricted }
-
-/// Get Oracle-related error codes
-public fun price_feed_not_found(): u64 { EPriceFeedNotFound }
-public fun price_data_stale(): u64 { EPriceDataStale }
-public fun price_confidence_too_low(): u64 { EPriceConfidenceTooLow }
-<<<<<<< HEAD
-public fun oracle_price_manipulation_detected(): u64 { EOraclePriceManipulationDetected }
-=======
-public fun price_manipulation_detected(): u64 { EPriceManipulationDetected }
->>>>>>> 10a24f1f
-public fun invalid_price_feed_id(): u64 { EInvalidPriceFeedId }
-public fun oracle_emergency_mode(): u64 { EOracleEmergencyMode }
-public fun price_validation_failed(): u64 { EPriceValidationFailed }
-public fun unauthorized_oracle_access(): u64 { EUnauthorizedOracleAccess }
-public fun invalid_oracle_config(): u64 { EInvalidOracleConfig }
-public fun price_cache_miss(): u64 { EPriceCacheMiss }
-
-<<<<<<< HEAD
-// ===== Borrowing Pool Module Error Codes (4000-4099) =====
-
-/// Pool is paused
-const EBorrowingPoolPaused: u64 = 4001;
-
-/// Insufficient collateral
-const EInsufficientCollateral: u64 = 4002;
-
-/// Insufficient borrow amount
-const EInsufficientBorrow: u64 = 4003;
-
-/// Position not found
-const EPositionNotFound: u64 = 4004;
-
-/// Invalid pool configuration
-const EInvalidBorrowingPoolConfig: u64 = 4005;
-
-/// Borrowing not allowed
-const EBorrowingNotAllowed: u64 = 4006;
-
-/// Repayment not allowed
-const ERepaymentNotAllowed: u64 = 4007;
-
-/// Liquidation not allowed
-const ELiquidationNotAllowed: u64 = 4008;
-
-/// Borrow limit exceeded
-const EBorrowLimitExceeded: u64 = 4009;
-
-/// Collateral ratio too high (unsafe)
-const ECollateralRatioTooHigh: u64 = 4010;
-
-/// Position not liquidatable
-const EPositionNotLiquidatable: u64 = 4011;
-
-/// Invalid liquidation amount
-const EInvalidLiquidationAmount: u64 = 4012;
-
-/// Invalid liquidation
-const EInvalidLiquidation: u64 = 4013;
-
-/// Invalid collateral holder
-const EInvalidCollateralHolder: u64 = 4014;
-
-/// No liquidation needed
-const ENoLiquidationNeeded: u64 = 4015;
-
-/// Invalid parameters
-const EInvalidParameters: u64 = 4016;
-
-/// Get Borrowing Pool-related error codes
-public fun borrowing_pool_paused(): u64 { EBorrowingPoolPaused }
-public fun insufficient_collateral(): u64 { EInsufficientCollateral }
-public fun insufficient_borrow(): u64 { EInsufficientBorrow }
-public fun position_not_found(): u64 { EPositionNotFound }
-public fun invalid_borrowing_pool_config(): u64 { EInvalidBorrowingPoolConfig }
-public fun borrowing_not_allowed(): u64 { EBorrowingNotAllowed }
-public fun repayment_not_allowed(): u64 { ERepaymentNotAllowed }
-public fun liquidation_not_allowed(): u64 { ELiquidationNotAllowed }
-public fun borrow_limit_exceeded(): u64 { EBorrowLimitExceeded }
-public fun collateral_ratio_too_high(): u64 { ECollateralRatioTooHigh }
-public fun position_not_liquidatable(): u64 { EPositionNotLiquidatable }
-public fun invalid_liquidation_amount(): u64 { EInvalidLiquidationAmount }
-public fun invalid_liquidation(): u64 { EInvalidLiquidation }
-public fun invalid_collateral_holder(): u64 { EInvalidCollateralHolder }
-public fun no_liquidation_needed(): u64 { ENoLiquidationNeeded }
-public fun invalid_parameters(): u64 { EInvalidParameters }
-
-/// Get Security-related error codes
-public fun oracle_price_stale(): u64 { EOraclePriceStale }
-public fun oracle_confidence_low(): u64 { EOracleConfidenceLow }
-public fun price_manipulation_detected(): u64 { EPriceManipulationDetected }
-public fun circuit_breaker_active(): u64 { ECircuitBreakerActive }
-public fun reentrancy_detected(): u64 { EReentrancyDetected }
-public fun flash_loan_attack(): u64 { EFlashLoanAttack }
-public fun math_overflow(): u64 { EMathOverflow }
-public fun math_underflow(): u64 { EMathUnderflow }
-public fun access_denied(): u64 { EAccessDenied }
-public fun operation_delayed(): u64 { EOperationDelayed }
-public fun multisig_required(): u64 { EMultisigRequired }
-public fun emergency_pause_active(): u64 { EEmergencyPauseActive }
-public fun position_too_new(): u64 { EPositionTooNew }
-public fun rate_limit_exceeded(): u64 { ERateLimitExceeded }
-public fun suspicious_activity(): u64 { ESuspiciousActivity }
-public fun division_by_zero(): u64 { EDivisionByZero }
-public fun invalid_security_config(): u64 { EInvalidSecurityConfig }
-public fun security_not_initialized(): u64 { ESecurityNotInitialized }
-public fun invalid_role(): u64 { EInvalidRole }
-public fun operation_timeout(): u64 { EOperationTimeout }
-
-=======
->>>>>>> 10a24f1f
-/// Get general error codes
-public fun invalid_input(): u64 { EInvalidInput }
-public fun operation_denied(): u64 { EOperationDenied }
-public fun system_maintenance(): u64 { ESystemMaintenance }
+/// Error code definition module
+/// Defines error code constants used by all modules in the Olend platform
+module olend::errors;
+
+// ===== Liquidity Module Error Codes (1000-1999) =====
+
+/// Vault is paused
+const EVaultPaused: u64 = 1001;
+
+/// Vault not found
+const EVaultNotFound: u64 = 1002;
+
+/// Insufficient assets
+const EInsufficientAssets: u64 = 1003;
+
+/// Daily limit exceeded
+const EDailyLimitExceeded: u64 = 1004;
+
+/// Invalid shares amount
+const EInvalidShares: u64 = 1005;
+
+/// Version mismatch
+const EVersionMismatch: u64 = 1006;
+
+/// Unauthorized access
+const EUnauthorizedAccess: u64 = 1007;
+
+/// Vault not active
+const EVaultNotActive: u64 = 1008;
+
+/// Invalid assets amount
+const EInvalidAssets: u64 = 1009;
+
+/// Invalid vault configuration
+const EInvalidVaultConfig: u64 = 1010;
+
+/// Zero shares operation
+const EZeroShares: u64 = 1011;
+
+/// Zero assets operation
+const EZeroAssets: u64 = 1012;
+
+/// Vault already exists for this asset type
+const EVaultAlreadyExists: u64 = 1013;
+
+/// Data consistency check failed
+const EDataInconsistency: u64 = 1014;
+
+/// Concurrent access violation
+const EConcurrentAccessViolation: u64 = 1015;
+
+/// Atomic operation failed
+const EAtomicOperationFailed: u64 = 1016;
+
+// ===== Account Module Error Codes (2000-2099) =====
+
+/// Account not found
+const EAccountNotFound: u64 = 2001;
+
+/// Account suspended
+const EAccountSuspended: u64 = 2002;
+
+/// Insufficient allowance
+const EInsufficientAllowance: u64 = 2003;
+
+/// Unauthorized operation
+const EUnauthorizedOperation: u64 = 2004;
+
+// Sub-account functionality removed
+
+/// Allowance expired
+const EAllowanceExpired: u64 = 2006;
+
+/// Account capability mismatch
+const EAccountCapMismatch: u64 = 2007;
+
+/// Account already exists
+const EAccountAlreadyExists: u64 = 2008;
+
+/// Invalid account status
+const EInvalidAccountStatus: u64 = 2009;
+
+// Sub-account functionality removed
+
+/// Position ID not found
+const EPositionIdNotFound: u64 = 2011;
+
+/// Invalid allowance type
+const EInvalidAllowanceType: u64 = 2012;
+
+/// Rate limit exceeded
+const EAccountRateLimitExceeded: u64 = 2013;
+
+/// Replay attack detected
+const EReplayAttackDetected: u64 = 2014;
+
+/// Suspicious activity detected
+const ESuspiciousActivityDetected: u64 = 2015;
+
+/// Account temporarily restricted
+const EAccountRestricted: u64 = 2016;
+
+// ===== Oracle Module Error Codes (2050-2099) =====
+
+/// Price feed not configured for asset type
+const EPriceFeedNotFound: u64 = 2050;
+
+/// Price data is stale (too old)
+const EPriceDataStale: u64 = 2051;
+
+/// Price confidence too low
+const EPriceConfidenceTooLow: u64 = 2052;
+
+/// Price manipulation detected (Oracle module)
+const EOraclePriceManipulationDetected: u64 = 2053;
+
+
+/// Invalid price feed ID
+const EInvalidPriceFeedId: u64 = 2054;
+
+/// Oracle in emergency mode
+const EOracleEmergencyMode: u64 = 2055;
+
+/// Price validation failed
+const EPriceValidationFailed: u64 = 2056;
+
+/// Unauthorized oracle access
+const EUnauthorizedOracleAccess: u64 = 2057;
+
+/// Invalid oracle configuration
+const EInvalidOracleConfig: u64 = 2058;
+
+/// Price cache miss
+const EPriceCacheMiss: u64 = 2059;
+
+// ===== Security Error Codes (5000-5999) =====
+
+/// Oracle price is stale (timestamp too old)
+const EOraclePriceStale: u64 = 5001;
+
+/// Oracle confidence level too low
+const EOracleConfidenceLow: u64 = 5002;
+
+/// Price manipulation detected
+const EPriceManipulationDetected: u64 = 5003;
+
+/// Circuit breaker is active
+const ECircuitBreakerActive: u64 = 5004;
+
+/// Reentrancy attack detected
+const EReentrancyDetected: u64 = 5005;
+
+/// Flash loan attack detected
+const EFlashLoanAttack: u64 = 5006;
+
+/// Mathematical overflow detected
+const EMathOverflow: u64 = 5007;
+
+/// Mathematical underflow detected
+const EMathUnderflow: u64 = 5008;
+
+/// Access denied - insufficient permissions
+const EAccessDenied: u64 = 5009;
+
+/// Operation is time-delayed
+const EOperationDelayed: u64 = 5010;
+
+/// Multi-signature required for operation
+const EMultisigRequired: u64 = 5011;
+
+/// Emergency pause is active
+const EEmergencyPauseActive: u64 = 5012;
+
+/// Position is too new for operation
+const EPositionTooNew: u64 = 5013;
+
+/// Rate limit exceeded
+const ERateLimitExceeded: u64 = 5014;
+
+/// Suspicious activity pattern detected
+const ESuspiciousActivity: u64 = 5015;
+
+/// Division by zero attempted
+const EDivisionByZero: u64 = 5016;
+
+/// Invalid security configuration
+const EInvalidSecurityConfig: u64 = 5017;
+
+/// Security module not initialized
+const ESecurityNotInitialized: u64 = 5018;
+
+/// Invalid role assignment
+const EInvalidRole: u64 = 5019;
+
+/// Operation timeout exceeded
+const EOperationTimeout: u64 = 5020;
+
+// ===== General Error Codes (9000-9999) =====
+
+/// Invalid input parameter
+const EInvalidInput: u64 = 9001;
+
+/// Operation denied
+const EOperationDenied: u64 = 9002;
+
+/// System under maintenance
+const ESystemMaintenance: u64 = 9003;
+
+/// Internal error
+const EInternalError: u64 = 9004;
+
+// ===== Public Access Functions =====
+// Since constants are module-internal, provide public functions to access error codes
+
+/// Get Vault-related error codes
+public fun vault_paused(): u64 { EVaultPaused }
+public fun vault_not_found(): u64 { EVaultNotFound }
+public fun insufficient_assets(): u64 { EInsufficientAssets }
+public fun daily_limit_exceeded(): u64 { EDailyLimitExceeded }
+public fun invalid_shares(): u64 { EInvalidShares }
+public fun version_mismatch(): u64 { EVersionMismatch }
+public fun unauthorized_access(): u64 { EUnauthorizedAccess }
+public fun vault_not_active(): u64 { EVaultNotActive }
+public fun invalid_assets(): u64 { EInvalidAssets }
+public fun invalid_vault_config(): u64 { EInvalidVaultConfig }
+public fun zero_shares(): u64 { EZeroShares }
+public fun zero_assets(): u64 { EZeroAssets }
+public fun vault_already_exists(): u64 { EVaultAlreadyExists }
+public fun data_inconsistency(): u64 { EDataInconsistency }
+public fun concurrent_access_violation(): u64 { EConcurrentAccessViolation }
+public fun atomic_operation_failed(): u64 { EAtomicOperationFailed }
+
+/// Get Account-related error codes
+public fun account_not_found(): u64 { EAccountNotFound }
+public fun account_suspended(): u64 { EAccountSuspended }
+public fun insufficient_allowance(): u64 { EInsufficientAllowance }
+public fun unauthorized_operation(): u64 { EUnauthorizedOperation }
+// Sub-account functionality removed
+public fun allowance_expired(): u64 { EAllowanceExpired }
+public fun account_cap_mismatch(): u64 { EAccountCapMismatch }
+public fun account_already_exists(): u64 { EAccountAlreadyExists }
+public fun invalid_account_status(): u64 { EInvalidAccountStatus }
+// Sub-account functionality removed
+public fun position_id_not_found(): u64 { EPositionIdNotFound }
+public fun invalid_allowance_type(): u64 { EInvalidAllowanceType }
+public fun account_rate_limit_exceeded(): u64 { EAccountRateLimitExceeded }
+public fun replay_attack_detected(): u64 { EReplayAttackDetected }
+public fun suspicious_activity_detected(): u64 { ESuspiciousActivityDetected }
+public fun account_restricted(): u64 { EAccountRestricted }
+
+/// Get Oracle-related error codes
+public fun price_feed_not_found(): u64 { EPriceFeedNotFound }
+public fun price_data_stale(): u64 { EPriceDataStale }
+public fun price_confidence_too_low(): u64 { EPriceConfidenceTooLow }
+
+public fun oracle_price_manipulation_detected(): u64 { EOraclePriceManipulationDetected }
+
+public fun invalid_price_feed_id(): u64 { EInvalidPriceFeedId }
+public fun oracle_emergency_mode(): u64 { EOracleEmergencyMode }
+public fun price_validation_failed(): u64 { EPriceValidationFailed }
+public fun unauthorized_oracle_access(): u64 { EUnauthorizedOracleAccess }
+public fun invalid_oracle_config(): u64 { EInvalidOracleConfig }
+public fun price_cache_miss(): u64 { EPriceCacheMiss }
+
+
+// ===== Borrowing Pool Module Error Codes (4000-4099) =====
+
+/// Pool is paused
+const EBorrowingPoolPaused: u64 = 4001;
+
+/// Insufficient collateral
+const EInsufficientCollateral: u64 = 4002;
+
+/// Insufficient borrow amount
+const EInsufficientBorrow: u64 = 4003;
+
+/// Position not found
+const EPositionNotFound: u64 = 4004;
+
+/// Invalid pool configuration
+const EInvalidBorrowingPoolConfig: u64 = 4005;
+
+/// Borrowing not allowed
+const EBorrowingNotAllowed: u64 = 4006;
+
+/// Repayment not allowed
+const ERepaymentNotAllowed: u64 = 4007;
+
+/// Liquidation not allowed
+const ELiquidationNotAllowed: u64 = 4008;
+
+/// Borrow limit exceeded
+const EBorrowLimitExceeded: u64 = 4009;
+
+/// Collateral ratio too high (unsafe)
+const ECollateralRatioTooHigh: u64 = 4010;
+
+/// Position not liquidatable
+const EPositionNotLiquidatable: u64 = 4011;
+
+/// Invalid liquidation amount
+const EInvalidLiquidationAmount: u64 = 4012;
+
+/// Invalid liquidation
+const EInvalidLiquidation: u64 = 4013;
+
+/// Invalid collateral holder
+const EInvalidCollateralHolder: u64 = 4014;
+
+/// No liquidation needed
+const ENoLiquidationNeeded: u64 = 4015;
+
+/// Invalid parameters
+const EInvalidParameters: u64 = 4016;
+
+/// Get Borrowing Pool-related error codes
+public fun borrowing_pool_paused(): u64 { EBorrowingPoolPaused }
+public fun insufficient_collateral(): u64 { EInsufficientCollateral }
+public fun insufficient_borrow(): u64 { EInsufficientBorrow }
+public fun position_not_found(): u64 { EPositionNotFound }
+public fun invalid_borrowing_pool_config(): u64 { EInvalidBorrowingPoolConfig }
+public fun borrowing_not_allowed(): u64 { EBorrowingNotAllowed }
+public fun repayment_not_allowed(): u64 { ERepaymentNotAllowed }
+public fun liquidation_not_allowed(): u64 { ELiquidationNotAllowed }
+public fun borrow_limit_exceeded(): u64 { EBorrowLimitExceeded }
+public fun collateral_ratio_too_high(): u64 { ECollateralRatioTooHigh }
+public fun position_not_liquidatable(): u64 { EPositionNotLiquidatable }
+public fun invalid_liquidation_amount(): u64 { EInvalidLiquidationAmount }
+public fun invalid_liquidation(): u64 { EInvalidLiquidation }
+public fun invalid_collateral_holder(): u64 { EInvalidCollateralHolder }
+public fun no_liquidation_needed(): u64 { ENoLiquidationNeeded }
+public fun invalid_parameters(): u64 { EInvalidParameters }
+
+/// Get Security-related error codes
+public fun oracle_price_stale(): u64 { EOraclePriceStale }
+public fun oracle_confidence_low(): u64 { EOracleConfidenceLow }
+public fun price_manipulation_detected(): u64 { EPriceManipulationDetected }
+public fun circuit_breaker_active(): u64 { ECircuitBreakerActive }
+public fun reentrancy_detected(): u64 { EReentrancyDetected }
+public fun flash_loan_attack(): u64 { EFlashLoanAttack }
+public fun math_overflow(): u64 { EMathOverflow }
+public fun math_underflow(): u64 { EMathUnderflow }
+public fun access_denied(): u64 { EAccessDenied }
+public fun operation_delayed(): u64 { EOperationDelayed }
+public fun multisig_required(): u64 { EMultisigRequired }
+public fun emergency_pause_active(): u64 { EEmergencyPauseActive }
+public fun position_too_new(): u64 { EPositionTooNew }
+public fun rate_limit_exceeded(): u64 { ERateLimitExceeded }
+public fun suspicious_activity(): u64 { ESuspiciousActivity }
+public fun division_by_zero(): u64 { EDivisionByZero }
+public fun invalid_security_config(): u64 { EInvalidSecurityConfig }
+public fun security_not_initialized(): u64 { ESecurityNotInitialized }
+public fun invalid_role(): u64 { EInvalidRole }
+public fun operation_timeout(): u64 { EOperationTimeout }
+
+
+/// Get general error codes
+public fun invalid_input(): u64 { EInvalidInput }
+public fun operation_denied(): u64 { EOperationDenied }
+public fun system_maintenance(): u64 { ESystemMaintenance }
 public fun internal_error(): u64 { EInternalError }